(function(global){

  "use strict";

  var fabric = global.fabric || (global.fabric = { }),
      extend = fabric.util.object.extend,
      min = fabric.util.array.min,
      max = fabric.util.array.max,
      invoke = fabric.util.array.invoke,
      degreesToRadians = fabric.util.degreesToRadians;

  if (fabric.Group) {
    return;
  }

  // lock-related properties, for use in fabric.Group#get
  // to enable locking behavior on group
  // when one of its objects has lock-related properties set
  var _lockProperties = {
    lockMovementX:  true,
    lockMovementY:  true,
    lockRotation:   true,
    lockScalingX:   true,
    lockScalingY:   true,
    lockUniScaling: true
  };

  /**
   * Group class
   * @class fabric.Group
   * @extends fabric.Object
   * @mixes fabric.Collection
   * @tutorial {@link http://fabricjs.com/fabric-intro-part-3/#groups}
   * @see {@link fabric.Group#initialize} for constructor definition
   */
  fabric.Group = fabric.util.createClass(fabric.Object, fabric.Collection, /** @lends fabric.Group.prototype */ {

    /**
     * Type of an object
     * @type String
     * @default
     */
    type: 'group',

    /**
     * Constructor
     * @param {Object} objects Group objects
     * @param {Object} [options] Options object
     * @return {Object} thisArg
     */
    initialize: function(objects, options) {
      options = options || { };

      // NOTE: all the coords calculations need to have a canvas before they make sense
      this._objects = objects || [];
      for (var i = this._objects.length; i--; ) {
        this._objects[i].group = this;
        //this._objects[i].setCoords();
      }

      this.originalState = { };
      this.callSuper('initialize');

      //this._calcBounds();
      //this._updateObjectsCoords();

      if (options) {
        extend(this, options);
      }
      this._setOpacityIfSame();

      //this.setCoords(true);
      //this.saveCoords();
    },

    /**
     * @private
     */
    _updateObjectsCoords: function() {
      this.forEachObject(this._updateObjectCoords, this);
    },

    /**
     * @private
     */
    _updateObjectCoords: function(object) {
      var objectLeft = object.getLeft(),
          objectTop = object.getTop();

      object.set({
        originalLeft: objectLeft,
        originalTop: objectTop,
        left: objectLeft - this.left,
        top: objectTop - this.top
      });

      object.setCoords();

      // do not display corners of objects enclosed in a group
      object.__origHasControls = object.hasControls;
      object.hasControls = false;
    },

    /**
     * Returns string represenation of a group
     * @return {String}
     */
    toString: function() {
      return '#<fabric.Group: (' + this.complexity() + ')>';
    },

    /**
     * Adds an object to a group; Then recalculates group's dimension, position.
     * @param {Object} object
     * @return {fabric.Group} thisArg
     * @chainable
     */
    addWithUpdate: function(object) {
      this._restoreObjectsState();
      this._objects.push(object);
      object.group = this;
      // since _restoreObjectsState set objects inactive
      this.forEachObject(this._setObjectActive, this);
      this._calcBounds();
      this._updateObjectsCoords();
      return this;
    },

    /**
     * @private
     */
    _setObjectActive: function(object) {
      object.set('active', true);
      object.group = this;
    },

    /**
     * Removes an object from a group; Then recalculates group's dimension, position.
     * @param {Object} object
     * @return {fabric.Group} thisArg
     * @chainable
     */
    removeWithUpdate: function(object) {
      this._moveFlippedObject(object);
      this._restoreObjectsState();

      // since _restoreObjectsState set objects inactive
      this.forEachObject(this._setObjectActive, this);

      this.remove(object);
      this._calcBounds();
      this._updateObjectsCoords();

      return this;
    },

    /**
     * @private
     */
    _onObjectAdded: function(object) {
      object.group = this;
    },

    /**
     * @private
     */
    _onObjectRemoved: function(object) {
      delete object.group;
      object.set('active', false);
    },

    /**
     * Properties that are delegated to group objects when reading/writing
     * @param {Object} delegatedProperties
     */
    delegatedProperties: {
      fill:             true,
      opacity:          true,
      fontFamily:       true,
      fontWeight:       true,
      fontSize:         true,
      fontStyle:        true,
      lineHeight:       true,
      textDecoration:   true,
      textAlign:        true,
      backgroundColor:  true
    },

    /**
     * @private
     */
    _set: function(key, value) {
      if (key in this.delegatedProperties) {
        var i = this._objects.length;
        this[key] = value;
        while (i--) {
          this._objects[i].set(key, value);
        }
      }
      else {
        this[key] = value;
      }
    },

    /**
     * Returns object representation of an instance
     * @param {Array} [propertiesToInclude] Any properties that you might want to additionally include in the output
     * @return {Object} object representation of an instance
     */
    toObject: function(propertiesToInclude) {
      return extend(this.callSuper('toObject', propertiesToInclude), {
        objects: invoke(this._objects, 'toObject', propertiesToInclude)
      });
    },

    /**
     * Renders instance on a given context
     * @param {CanvasRenderingContext2D} ctx context to render instance on
     * @param {Boolean} [noTransform] When true, context is not transformed
     */
    render: function(ctx, noTransform) {
      // do not render if object is not visible
      if (!this.visible) return;

      var v = this.canvas.viewportTransform;
      ctx.save();
<<<<<<< HEAD
      var sxy = fabric.util.transformPoint(
        new fabric.Point(this.scaleX, this.scaleY),
        v,
        true
      ),
          groupScaleFactor = Math.max(sxy.x, sxy.y);
=======
      this.transform(ctx);
>>>>>>> f84ac95f

      this.clipTo && fabric.util.clipContext(this, ctx);

      // the array is now sorted in order of highest first, so start from end
      for (var i = 0, len = this._objects.length; i < len; i++) {
<<<<<<< HEAD

        var object = this._objects[i],
            originalScaleFactor = object.borderScaleFactor,
            originalHasRotatingPoint = object.hasRotatingPoint;

        // do not render if object is not visible
        if (!object.visible) continue;

        object.hasRotatingPoint = false;
        object.render(ctx);

        object.hasRotatingPoint = originalHasRotatingPoint;
=======
        this._renderObject(this._objects[i], ctx);
>>>>>>> f84ac95f
      }

      this.clipTo && ctx.restore();

      this.callSuper('_renderControls', ctx, noTransform);
      ctx.restore();
<<<<<<< HEAD
=======
    },

    /**
     * @private
     */
    _renderObject: function(object, ctx) {

      var originalScaleFactor = object.borderScaleFactor,
          originalHasRotatingPoint = object.hasRotatingPoint,
          groupScaleFactor = Math.max(this.scaleX, this.scaleY);

      // do not render if object is not visible
      if (!object.visible) return;

      object.borderScaleFactor = groupScaleFactor;
      object.hasRotatingPoint = false;

      object.render(ctx);

      object.borderScaleFactor = originalScaleFactor;
      object.hasRotatingPoint = originalHasRotatingPoint;
>>>>>>> f84ac95f
    },

    /**
     * Retores original state of each of group objects (original state is that which was before group was created).
     * @private
     * @return {fabric.Group} thisArg
     * @chainable
     */
    _restoreObjectsState: function() {
      this._objects.forEach(this._restoreObjectState, this);
      return this;
    },

    /**
     * Moves a flipped object to the position where it's displayed
     * @private
     * @param {fabric.Object} object
     * @return {fabric.Group} thisArg
     */
    _moveFlippedObject: function(object) {
      var oldOriginX = object.get('originX'),
          oldOriginY = object.get('originY'),
          center = object.getCenterPoint();

      object.set({
        originX: 'center',
        originY: 'center',
        left: center.x,
        top: center.y
      });

      this._toggleFlipping(object);

      var newOrigin = object.getPointByOrigin(oldOriginX, oldOriginY);

      object.set({
        originX: oldOriginX,
        originY: oldOriginY,
        left: newOrigin.x,
        top: newOrigin.y
      });

      return this;
    },

    /**
     * @private
     */
    _toggleFlipping: function(object) {
      if (this.flipX) {
        object.toggle('flipX');
        object.set('left', -object.get('left'));
        object.setAngle(-object.getAngle());
      }
      if (this.flipY) {
        object.toggle('flipY');
        object.set('top', -object.get('top'));
        object.setAngle(-object.getAngle());
      }
    },

    /**
     * Restores original state of a specified object in group
     * @private
     * @param {fabric.Object} object
     * @return {fabric.Group} thisArg
     */
    _restoreObjectState: function(object) {
      this._setObjectPosition(object);

      object.setCoords();
      object.hasControls = object.__origHasControls;
      delete object.__origHasControls;
      object.set('active', false);
      object.setCoords();
      delete object.group;

      return this;
    },

    /**
     * @private
     */
    _setObjectPosition: function(object) {
      var groupLeft = this.getLeft(),
          groupTop = this.getTop(),
          rotated = this._getRotatedLeftTop(object);

      object.set({
        angle: object.getAngle() + this.getAngle(),
        left: groupLeft + rotated.left,
        top: groupTop + rotated.top,
        scaleX: object.get('scaleX') * this.get('scaleX'),
        scaleY: object.get('scaleY') * this.get('scaleY')
      });
    },

    /**
     * @private
     */
    _getRotatedLeftTop: function(object) {
      var groupAngle = this.getAngle() * (Math.PI / 180);
      return {
        left: (-Math.sin(groupAngle) * object.getTop() * this.get('scaleY') +
                Math.cos(groupAngle) * object.getLeft() * this.get('scaleX')),

        top:  (Math.cos(groupAngle) * object.getTop() * this.get('scaleY') +
               Math.sin(groupAngle) * object.getLeft() * this.get('scaleX'))
      };
    },

    /**
     * Destroys a group (restoring state of its objects)
     * @return {fabric.Group} thisArg
     * @chainable
     */
    destroy: function() {
      this._objects.forEach(this._moveFlippedObject, this);
      return this._restoreObjectsState();
    },

    /**
     * Saves coordinates of this instance (to be used together with `hasMoved`)
     * @saveCoords
     * @return {fabric.Group} thisArg
     * @chainable
     */
    saveCoords: function() {
      this._originalLeft = this.get('left');
      this._originalTop = this.get('top');
      return this;
    },

    /**
     * Checks whether this group was moved (since `saveCoords` was called last)
     * @return {Boolean} true if an object was moved (since fabric.Group#saveCoords was called)
     */
    hasMoved: function() {
      return this._originalLeft !== this.get('left') ||
             this._originalTop !== this.get('top');
    },

    /**
     * Sets coordinates of all group objects
     * @return {fabric.Group} thisArg
     * @chainable
     */
    setObjectsCoords: function() {
      this.forEachObject(function(object) {
        object.setCoords();
      });
      return this;
    },

    /**
     * @private
     */
    _setOpacityIfSame: function() {
      var objects = this.getObjects(),
          firstValue = objects[0] ? objects[0].get('opacity') : 1;

      var isSameOpacity = objects.every(function(o) {
        return o.get('opacity') === firstValue;
      });

      if (isSameOpacity) {
        this.opacity = firstValue;
      }
    },

    /**
     * @private
     */
    _calcBounds: function() {
      var aX = [],
          aY = [],
<<<<<<< HEAD
          minX, minY, maxX, maxY, o, width, height, minXY, maxXY,
          i = 0,
          len = this._objects.length;
=======
          o;
>>>>>>> f84ac95f

      for (var i = 0, len = this._objects.length; i < len; ++i) {
        o = this._objects[i];
        o.setCoords();
        for (var prop in o.oCoords) {
          aX.push(o.oCoords[prop].x);
          aY.push(o.oCoords[prop].y);
        }
      }
      
      var ivt;
      if (this.canvas) {
        ivt = fabric.util.invertTransform(this.canvas.viewportTransform);
      }
      else { // BUG: this always happens when new groups are created
        ivt = [1, 0, 0, 1, 0, 0];
        console.log('no canvas');
      }

<<<<<<< HEAD
      minXY = new fabric.Point(min(aX), min(aY));
      maxXY = new fabric.Point(max(aX), max(aY));

      minXY = fabric.util.transformPoint(minXY, ivt);
      maxXY = fabric.util.transformPoint(maxXY, ivt);

      this.width = (maxXY.x - minXY.x) || 0;
      this.height = (maxXY.y - minXY.y) || 0;
      
      this.left = (minXY.x + maxXY.x) / 2 || 0;
      this.top = (minXY.y + maxXY.y) / 2 || 0;
=======
      this.set(this._getBounds(aX, aY));
    },

    /**
     * @private
     */
    _getBounds: function(aX, aY) {
      var minX = min(aX),
          maxX = max(aX),
          minY = min(aY),
          maxY = max(aY),
          width = (maxX - minX) || 0,
          height = (maxY - minY) || 0;

      return {
        width: width,
        height: height,
        left: (minX + width / 2) || 0,
        top: (minY + height / 2) || 0
      };
>>>>>>> f84ac95f
    },

    /* _TO_SVG_START_ */
    /**
     * Returns svg representation of an instance
     * @param {Function} [reviver] Method for further parsing of svg representation.
     * @return {String} svg representation of an instance
     */
    toSVG: function(reviver) {
      var markup = [
        '<g ',
          'transform="', this.getSvgTransform(),
        '">'
      ];

      for (var i = 0, len = this._objects.length; i < len; i++) {
        markup.push(this._objects[i].toSVG(reviver));
      }

      markup.push('</g>');

      return reviver ? reviver(markup.join('')) : markup.join('');
    },
    /* _TO_SVG_END_ */

    /**
     * Returns requested property
     * @param {String} prop Property to get
     * @return {Any}
     */
    get: function(prop) {
      if (prop in _lockProperties) {
        if (this[prop]) {
          return this[prop];
        }
        else {
          for (var i = 0, len = this._objects.length; i < len; i++) {
            if (this._objects[i][prop]) {
              return true;
            }
          }
          return false;
        }
      }
      else {
        if (prop in this.delegatedProperties) {
          return this._objects[0] && this._objects[0].get(prop);
        }
        return this[prop];
      }
    }
  });

  /**
   * Returns {@link fabric.Group} instance from an object representation
   * @static
   * @memberOf fabric.Group
   * @param {Object} object Object to create a group from
   * @param {Object} [options] Options object
   * @return {fabric.Group} An instance of fabric.Group
   */
  fabric.Group.fromObject = function(object, callback) {
    fabric.util.enlivenObjects(object.objects, function(enlivenedObjects) {
      delete object.objects;
      callback && callback(new fabric.Group(enlivenedObjects, object));
    });
  };

  /**
   * Indicates that instances of this type are async
   * @static
   * @memberOf fabric.Group
   * @type Boolean
   * @default
   */
  fabric.Group.async = true;

})(typeof exports !== 'undefined' ? exports : this);<|MERGE_RESOLUTION|>--- conflicted
+++ resolved
@@ -222,57 +222,34 @@
       // do not render if object is not visible
       if (!this.visible) return;
 
-      var v = this.canvas.viewportTransform;
       ctx.save();
-<<<<<<< HEAD
-      var sxy = fabric.util.transformPoint(
+      this.clipTo && fabric.util.clipContext(this, ctx);
+
+      // the array is now sorted in order of highest first, so start from end
+      for (var i = 0, len = this._objects.length; i < len; i++) {
+        this._renderObject(this._objects[i], ctx);
+      }
+
+      this.clipTo && ctx.restore();
+
+      this.callSuper('_renderControls', ctx, noTransform);
+      ctx.restore();
+    },
+
+    /**
+     * @private
+     */
+    _renderObject: function(object, ctx) {
+      var v = this.canvas.viewportTransform,
+          sxy = fabric.util.transformPoint(
         new fabric.Point(this.scaleX, this.scaleY),
         v,
         true
-      ),
-          groupScaleFactor = Math.max(sxy.x, sxy.y);
-=======
-      this.transform(ctx);
->>>>>>> f84ac95f
-
-      this.clipTo && fabric.util.clipContext(this, ctx);
-
-      // the array is now sorted in order of highest first, so start from end
-      for (var i = 0, len = this._objects.length; i < len; i++) {
-<<<<<<< HEAD
-
-        var object = this._objects[i],
-            originalScaleFactor = object.borderScaleFactor,
-            originalHasRotatingPoint = object.hasRotatingPoint;
-
-        // do not render if object is not visible
-        if (!object.visible) continue;
-
-        object.hasRotatingPoint = false;
-        object.render(ctx);
-
-        object.hasRotatingPoint = originalHasRotatingPoint;
-=======
-        this._renderObject(this._objects[i], ctx);
->>>>>>> f84ac95f
-      }
-
-      this.clipTo && ctx.restore();
-
-      this.callSuper('_renderControls', ctx, noTransform);
-      ctx.restore();
-<<<<<<< HEAD
-=======
-    },
-
-    /**
-     * @private
-     */
-    _renderObject: function(object, ctx) {
-
+      );
+      
       var originalScaleFactor = object.borderScaleFactor,
           originalHasRotatingPoint = object.hasRotatingPoint,
-          groupScaleFactor = Math.max(this.scaleX, this.scaleY);
+          groupScaleFactor = Math.max(sxy.x, sxy.y);
 
       // do not render if object is not visible
       if (!object.visible) return;
@@ -284,7 +261,6 @@
 
       object.borderScaleFactor = originalScaleFactor;
       object.hasRotatingPoint = originalHasRotatingPoint;
->>>>>>> f84ac95f
     },
 
     /**
@@ -461,13 +437,7 @@
     _calcBounds: function() {
       var aX = [],
           aY = [],
-<<<<<<< HEAD
-          minX, minY, maxX, maxY, o, width, height, minXY, maxXY,
-          i = 0,
-          len = this._objects.length;
-=======
           o;
->>>>>>> f84ac95f
 
       for (var i = 0, len = this._objects.length; i < len; ++i) {
         o = this._objects[i];
@@ -477,7 +447,14 @@
           aY.push(o.oCoords[prop].y);
         }
       }
-      
+
+      this.set(this._getBounds(aX, aY));
+    },
+
+    /**
+     * @private
+     */
+    _getBounds: function(aX, aY) {
       var ivt;
       if (this.canvas) {
         ivt = fabric.util.invertTransform(this.canvas.viewportTransform);
@@ -486,41 +463,15 @@
         ivt = [1, 0, 0, 1, 0, 0];
         console.log('no canvas');
       }
-
-<<<<<<< HEAD
-      minXY = new fabric.Point(min(aX), min(aY));
-      maxXY = new fabric.Point(max(aX), max(aY));
-
-      minXY = fabric.util.transformPoint(minXY, ivt);
-      maxXY = fabric.util.transformPoint(maxXY, ivt);
-
-      this.width = (maxXY.x - minXY.x) || 0;
-      this.height = (maxXY.y - minXY.y) || 0;
-      
-      this.left = (minXY.x + maxXY.x) / 2 || 0;
-      this.top = (minXY.y + maxXY.y) / 2 || 0;
-=======
-      this.set(this._getBounds(aX, aY));
-    },
-
-    /**
-     * @private
-     */
-    _getBounds: function(aX, aY) {
-      var minX = min(aX),
-          maxX = max(aX),
-          minY = min(aY),
-          maxY = max(aY),
-          width = (maxX - minX) || 0,
-          height = (maxY - minY) || 0;
+      var minXY = fabric.util.transformPoint(new fabric.Point(min(aX), min(aY)), ivt),
+          maxXY = fabric.util.transformPoint(new fabric.Point(max(aX), max(aY)), ivt);
 
       return {
-        width: width,
-        height: height,
-        left: (minX + width / 2) || 0,
-        top: (minY + height / 2) || 0
+        width: (maxXY.x - minXY.x) || 0,
+        height: (maxXY.y - minXY.y) || 0,
+        left: (minXY.x + maxXY.x) / 2 || 0,
+        top: (minXY.y + maxXY.y) / 2 || 0,
       };
->>>>>>> f84ac95f
     },
 
     /* _TO_SVG_START_ */
